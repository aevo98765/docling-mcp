"""This module initializes and runs the Docling MCP server."""

import enum
import os

import typer

from docling_mcp.logger import setup_logger
from docling_mcp.shared import mcp
from docling_mcp.tools.conversion import (
    convert_pdf_document_into_json_docling_document_from_uri_path,
    is_document_in_local_cache,
)
from docling_mcp.tools.generation import (
    add_list_items_to_list_in_docling_document,
    add_paragraph_to_docling_document,
    add_section_heading_to_docling_document,
    add_title_to_docling_document,
    close_list_in_docling_document,
    create_new_docling_document,
    export_docling_document_to_markdown,
    open_list_in_docling_document,
    save_docling_document,
)

if (
    os.getenv("RAG_ENABLED") == "true"
    and os.getenv("OLLAMA_MODEL") != ""
    and os.getenv("EMBEDDING_MODEL") != ""
):
    from docling_mcp.tools.applications import (
        export_docling_document_to_vector_db,
        search_documents,
    )

app = typer.Typer()


class TansportType(str, enum.Enum):
    """List of available protocols."""

    STDIO = "stdio"
    SSE = "sse"


@app.command()
def main(
    transport: TansportType = TansportType.STDIO,
    sse_port: int = 8000,
) -> None:
    """Initialize and run the Docling MCP server."""
    # Create a default project logger
    logger = setup_logger()
    logger.info("starting up Docling MCP-server ...")
    # Initialize and run the server
<<<<<<< HEAD

    if os.getenv("STREAMABLE_HTTP") == "true":
        mcp.run(transport="streamable-http")
    else:
        mcp.run(transport="stdio")
=======
    mcp.settings.port = sse_port
    mcp.run(transport=transport.value)
>>>>>>> f860fb51


if __name__ == "__main__":
    app()<|MERGE_RESOLUTION|>--- conflicted
+++ resolved
@@ -36,34 +36,27 @@
 app = typer.Typer()
 
 
-class TansportType(str, enum.Enum):
+class TransportType(str, enum.Enum):
     """List of available protocols."""
 
     STDIO = "stdio"
-    SSE = "sse"
+    STREAMABLE_HTTP = "streamable-http"
 
 
 @app.command()
 def main(
-    transport: TansportType = TansportType.STDIO,
-    sse_port: int = 8000,
+    transport: TransportType = TransportType.STDIO,
+    streamable_http_port: int = 8000,
 ) -> None:
     """Initialize and run the Docling MCP server."""
     # Create a default project logger
     logger = setup_logger()
     logger.info("starting up Docling MCP-server ...")
+
     # Initialize and run the server
-<<<<<<< HEAD
-
-    if os.getenv("STREAMABLE_HTTP") == "true":
-        mcp.run(transport="streamable-http")
-    else:
-        mcp.run(transport="stdio")
-=======
-    mcp.settings.port = sse_port
+    mcp.settings.port = streamable_http_port
     mcp.run(transport=transport.value)
->>>>>>> f860fb51
 
 
 if __name__ == "__main__":
-    app()+    main()